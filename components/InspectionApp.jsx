--- conflicted
+++ resolved
@@ -130,7 +130,7 @@
     setTimeout(() => setSaveMessage(''), 4000);
   }, []);
 
-<<<<<<< HEAD
+  // ✅ FUNCIÓN: Validar conexión a Supabase (mantener existente)
   const checklistStructure = {
     'Revisión Documental y Legal': [
       { name: 'SOAT vigente', description: 'Verificar fecha de vencimiento en el documento físico o digital. Consultar en www.runt.com.co si es auténtico.' },
@@ -263,26 +263,24 @@
     ]
   };
 
-=======
-  // ✅ INICIALIZACIÓN: Categorías colapsadas por defecto
->>>>>>> 6257bbf4
-  useEffect(() => {
-    const initialCollapsed = {};
-    const initialDescriptions = {};
+// ✅ INICIALIZACIÓN: Categorías colapsadas por defecto
+useEffect(() => {
+  const initialCollapsed = {};
+  const initialDescriptions = {};
+  
+  Object.keys(checklistStructure).forEach(category => {
+    initialCollapsed[category] = true;
     
-    Object.keys(checklistStructure).forEach(category => {
-      initialCollapsed[category] = true;
-      
-      if (checklistStructure[category]) {
-        checklistStructure[category].forEach(item => {
-          initialDescriptions[`${category}-${item.name}`] = true;
-        });
-      }
-    });
-    
-    setCollapsedCategories(initialCollapsed);
-    setCollapsedDescriptions(initialDescriptions);
-  }, []);
+    if (checklistStructure[category]) {
+      checklistStructure[category].forEach(item => {
+        initialDescriptions[`${category}-${item.name}`] = true;
+      });
+    }
+  });
+  
+  setCollapsedCategories(initialCollapsed);
+  setCollapsedDescriptions(initialDescriptions);
+}, []);
 
   // ✅ INICIALIZACIÓN: Datos de inspección
   useEffect(() => {
